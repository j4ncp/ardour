--- conflicted
+++ resolved
@@ -79,38 +79,30 @@
 void
 TimeAxisViewItem::set_constant_heights ()
 {
-<<<<<<< HEAD
         NAME_FONT = Pango::FontDescription (ARDOUR_UI::config()->get_canvasvar_SmallFont());
-
+        
         Gtk::Window win;
         Gtk::Label foo;
         win.add (foo);
-=======
-    NAME_FONT = get_font_for_style (X_("TimeAxisViewItemName"));
->>>>>>> b40a491a
-
-    Gtk::Window win;
-    Gtk::Label foo;
-    win.add (foo);
-
-    int width = 0;
-    int height = 0;
-
-    Glib::RefPtr<Pango::Layout> layout = foo.create_pango_layout (X_("H")); /* just the ascender */
-    layout->set_font_description (NAME_FONT);
-    get_pixel_size (layout, width, height);
-
-    NAME_HEIGHT = height + 2;
-    NAME_HIGHLIGHT_X_IDENT = width + 2;
-
+
+        int width = 0;
+        int height = 0;
+        
+        Glib::RefPtr<Pango::Layout> layout = foo.create_pango_layout (X_("H")); /* just the ascender */
+        layout->set_font_description (NAME_FONT);
+        get_pixel_size (layout, width, height);
+        
+        NAME_HEIGHT = height + 2;
+        NAME_HIGHLIGHT_X_IDENT = width + 2;
+        
 	/* Config->get_show_name_highlight) == true: 
 	        Y_OFFSET is measured from bottom of the time axis view item.
 	   Config->get_show_name_highlight) == false: 
 	        Y_OFFSET is measured from the top of the time axis view item.
 	*/
 
-    NAME_HIGHLIGHT_HEIGHT = NAME_HEIGHT + NAME_HIGHLIGHT_Y_IDENT*2;
-    NAME_HIGHLIGHT_THRESH = NAME_HIGHLIGHT_HEIGHT * 1.5;
+        NAME_HIGHLIGHT_HEIGHT = NAME_HEIGHT + NAME_HIGHLIGHT_Y_IDENT*2;
+        NAME_HIGHLIGHT_THRESH = NAME_HIGHLIGHT_HEIGHT * 1.5;
 }
 
 /**
@@ -247,50 +239,31 @@
 		name_highlight->set_outline_color (RGBA_TO_UINT (0,0,0,255));
 	}
     
-    {
+        {
 		name_text = new ArdourCanvas::Text (group);
 		CANVAS_DEBUG_NAME (name_text, string_compose ("name text for %1", get_item_name()));
-<<<<<<< HEAD
-		if (Config->get_show_name_highlight()) {
-			name_text->set_position (ArdourCanvas::Duple (NAME_X_OFFSET, trackview.current_height() - NAME_Y_OFFSET));
-		} else {
-			name_text->set_position (ArdourCanvas::Duple (NAME_X_OFFSET, NAME_Y_OFFSET));
-		}
-		name_text->set_font_description (NAME_FONT);
-		name_text->set_ignore_events (true);
-	} else {
-		name_text = 0;
-=======
-        name_text->set_position (ArdourCanvas::Duple (NAME_HIGHLIGHT_X_OFFSET + NAME_HIGHLIGHT_X_IDENT, NAME_HIGHLIGHT_Y_OFFSET + NAME_HIGHLIGHT_Y_IDENT) );
-		name_text->set("");
-        name_text->set_font_description (NAME_FONT);
-
-        if (name_text->text().empty() ) {
-            name_highlight->hide();
+                name_text->set_position (ArdourCanvas::Duple (NAME_HIGHLIGHT_X_OFFSET + NAME_HIGHLIGHT_X_IDENT, NAME_HIGHLIGHT_Y_OFFSET + NAME_HIGHLIGHT_Y_IDENT) );
+                name_text->set("");
+                name_text->set_font_description (NAME_FONT);
+                
+                if (name_text->text().empty() ) {
+                        name_highlight->hide();
+                }
         }
->>>>>>> b40a491a
-	}
 
 	/* create our grab handles used for trimming/duration etc */
 	if (!_recregion && !_automation) {
 		double top   = TimeAxisViewItem::GRAB_HANDLE_TOP;
 		double width = TimeAxisViewItem::GRAB_HANDLE_WIDTH;
 
-<<<<<<< HEAD
-		frame_handle_start = new ArdourCanvas::Rectangle (group, ArdourCanvas::Rect (0.0, top, width, trackview.current_height()));
-=======
-		frame_handle_start = new ArdourCanvas::DragHandle (group, ArdourCanvas::Rect (0.0, top, width, trackview.current_height() - REGION_BOTTOM_OFFSET), true);
->>>>>>> b40a491a
+		frame_handle_start = new ArdourCanvas::Rectangle (group, ArdourCanvas::Rect (0.0, top, width, trackview.current_height() - REGION_BOTTOM_OFFSET));
 		CANVAS_DEBUG_NAME (frame_handle_start, "TAVI frame handle start");
 		frame_handle_start->set_outline (false);
 		frame_handle_start->set_fill (false);
 		frame_handle_start->Event.connect (sigc::bind (sigc::mem_fun (*this, &TimeAxisViewItem::frame_handle_crossing), frame_handle_start));
 
-<<<<<<< HEAD
-		frame_handle_end = new ArdourCanvas::Rectangle (group, ArdourCanvas::Rect (0.0, top, width, trackview.current_height()));
-=======
-		frame_handle_end = new ArdourCanvas::DragHandle (group, ArdourCanvas::Rect (0.0, top, width, trackview.current_height() - REGION_BOTTOM_OFFSET), false);
->>>>>>> b40a491a
+		frame_handle_end = new ArdourCanvas::Rectangle (group, ArdourCanvas::Rect (0.0, top, width, trackview.current_height() - REGION_BOTTOM_OFFSET));
+
 		CANVAS_DEBUG_NAME (frame_handle_end, "TAVI frame handle end");
 		frame_handle_end->set_outline (false);
 		frame_handle_end->set_fill (false);
@@ -679,33 +652,6 @@
 }
 
 /**
-<<<<<<< HEAD
-=======
- * Calculate some contrasting color for displaying various parts of this item, based upon the base color.
- *
- * @param color the base color of the item
- */
-void
-TimeAxisViewItem::compute_colors (Gdk::Color const & base_color)
-{
-	unsigned char radius;
-	char minor_shift;
-
-	unsigned char r,g,b;
-
-	/* FILL: this is simple */
-	r = base_color.get_red()/256;
-	g = base_color.get_green()/256;
-	b = base_color.get_blue()/256;
-	fill_color = RGBA_TO_UINT(r,g,b,160);
-    
-    // place to config
-    uint32_t opacity = 255*0.5; //50%
-    name_highlight_color = RGBA_TO_UINT(0, 0, 0, opacity);
-}
-
-/**
->>>>>>> b40a491a
  * Convenience method to set the various canvas item colors
  */
 void
@@ -717,39 +663,9 @@
 		name_highlight->set_fill_color (name_highlight_color);
 	}
 
-<<<<<<< HEAD
 	set_name_text_color ();
 	set_trim_handle_colors();
 }
-=======
-	if (name_text) {
-		double r, g, b, a;
-
-		const double black_r = 0.0;
-		const double black_g = 0.0;
-		const double black_b = 0.0;
-
-		const double white_r = 1.0;
-		const double white_g = 1.0;
-		const double white_b = 1.0;
-
-		ArdourCanvas::color_to_rgba (fill_color, r, g, b, a);
-		
-		/* Use W3C contrast guideline calculation */
-
-		double white_contrast = (max (r, white_r) - min (r, white_r)) +
-			(max (g, white_g) - min (g, white_g)) + 
-			(max (b, white_b) - min (b, white_b));
-
-		double black_contrast = (max (r, black_r) - min (r, black_r)) +
-			(max (g, black_g) - min (g, black_g)) + 
-			(max (b, black_b) - min (b, black_b));
-
-        name_text->set_color (ArdourCanvas::rgba_to_color (1.0, 1.0, 1.0, 1.0));
-
-#if 0
-		double h, s, v;
->>>>>>> b40a491a
 
 void
 TimeAxisViewItem::set_name_text_color ()
@@ -820,21 +736,12 @@
 
 		if (_recregion) {
 			//f = ARDOUR_UI::config()->get_canvasvar_RecordingRect();
-            // GZ FIXME:change in config instead of following
-            f = ArdourCanvas::rgba_to_color (251.0/255.0, 35.0/255.0, 52.0/255.0, 1.0);
+                        // GZ FIXME:change in config instead of following
+                        f = ArdourCanvas::rgba_to_color (251.0/255.0, 35.0/255.0, 52.0/255.0, 1.0);
 		} else {
-<<<<<<< HEAD
-			if ((!Config->get_show_name_highlight() || high_enough_for_name) && !ARDOUR_UI::config()->get_color_regions_using_track_color()) {
-				f = ARDOUR_UI::config()->get_canvasvar_FrameBase();
-			} else {
-				f = fill_color;
-			}
-=======
-
-            f = fill_color;
-            f = UINT_RGBA_CHANGE_A (f, (ARDOUR_UI::config()->get_canvasvar_FrameBase() & 0x000000ff));
->>>>>>> b40a491a
-		}
+                        f = fill_color;
+                        f = UINT_RGBA_CHANGE_A (f, (ARDOUR_UI::config()->get_canvasvar_FrameBase() & 0x000000ff));
+                }
 	}
 
 	return UINT_RGBA_CHANGE_A (f, o);
@@ -850,45 +757,25 @@
 		return;
 	}
 
-<<<<<<< HEAD
-        frame->set_fill_color (get_fill_color());
-
-	set_frame_gradient ();
-
-        if (!_recregion) {
-		uint32_t f;
-
-                if (_selected) {
-                        f = ARDOUR_UI::config()->get_canvasvar_SelectedTimeAxisFrame();
-                } else {
-                        f = ARDOUR_UI::config()->get_canvasvar_TimeAxisFrame();
-                }
-
-                if (!rect_visible) {
-			/* make the frame outline be visible but rather transparent */
-                        f = UINT_RGBA_CHANGE_A (f, 64);
-                }
-=======
-	f = get_fill_color ();
+	uint32_t f = get_fill_color ();
 	
 	if (!rect_visible) {
 		f = UINT_RGBA_CHANGE_A (f, 0);
 	}
-
-    frame->set_fill_color (f);
+        
+        frame->set_fill_color (f);
 	set_frame_gradient ();
-
-    //f = ARDOUR_UI::config()->get_canvasvar_TimeAxisFrame();
-
-    // GZ FIXME:change in config instead of following
-    f = ArdourCanvas::rgba_to_color (104.0/255.0, 104.0/255.0, 104.0/255.0, 1.0);
->>>>>>> b40a491a
-
-    if (!rect_visible) {
-            f = UINT_RGBA_CHANGE_A (f, 64);
-    }
-
-    frame->set_outline_color (f);
+        
+        //f = ARDOUR_UI::config()->get_canvasvar_TimeAxisFrame();
+        
+        // GZ FIXME:change in config instead of following
+        f = ArdourCanvas::rgba_to_color (104.0/255.0, 104.0/255.0, 104.0/255.0, 1.0);
+                        
+        if (!rect_visible) {
+                f = UINT_RGBA_CHANGE_A (f, 64);
+        }
+        
+        frame->set_outline_color (f);
 }
 
 void
