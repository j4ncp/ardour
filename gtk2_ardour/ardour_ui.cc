--- conflicted
+++ resolved
@@ -4620,7 +4620,6 @@
 	return 0;
 }
 
-<<<<<<< HEAD
 gint
 ARDOUR_UI::transport_numpad_timeout ()
 {
@@ -4664,7 +4663,8 @@
 			case 9:  toggle_follow_edits();		break;
 		}
 	}
-=======
+}
+
 void
 ARDOUR_UI::open_media_folder ()
 {
@@ -4679,6 +4679,10 @@
     //std::string command = "open \"" + _session->session_directory ().sources_root () + "\"";
     std::string command = "open \"" + _session->session_directory ().sound_path () + "\"";
     system (command.c_str ());
+#else 
+
+    /* nix */
+    /* XXX what to do here ? */
+
 #endif
->>>>>>> df67b26b
 }