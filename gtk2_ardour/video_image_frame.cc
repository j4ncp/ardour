--- conflicted
+++ resolved
@@ -291,73 +291,3 @@
 
 	http_get_thread(this);
 }
-<<<<<<< HEAD
-
-
-extern "C" {
-#include <curl/curl.h>
-
-	struct MemoryStruct {
-		char *data;
-		size_t size;
-	};
-
-	static size_t
-	WriteMemoryCallback(void *ptr, size_t size, size_t nmemb, void *data) {
-		size_t realsize = size * nmemb;
-		struct MemoryStruct *mem = (struct MemoryStruct *)data;
-
-		mem->data = (char *)realloc(mem->data, mem->size + realsize + 1);
-		if (mem->data) {
-			memcpy(&(mem->data[mem->size]), ptr, realsize);
-			mem->size += realsize;
-			mem->data[mem->size] = 0;
-		}
-		return realsize;
-	}
-
-	char *curl_http_get (const char *u, int *status) {
-		CURL *curl;
-		CURLcode res;
-		struct MemoryStruct chunk;
-		long int httpstatus;
-		if (status) *status = 0;
-		if (strncmp("http://", u, 7)) return NULL;
-
-		chunk.data=NULL;
-		chunk.size=0;
-
-		curl = curl_easy_init();
-		if(!curl) return NULL;
-		curl_easy_setopt(curl, CURLOPT_URL, u);
-
-		curl_easy_setopt(curl, CURLOPT_WRITEDATA, (void *)&chunk);
-		curl_easy_setopt(curl, CURLOPT_WRITEFUNCTION, WriteMemoryCallback);
-		curl_easy_setopt(curl, CURLOPT_USERAGENT, ARDOUR_USER_AGENT);
-		curl_easy_setopt(curl, CURLOPT_TIMEOUT, ARDOUR_CURL_TIMEOUT);
-		curl_easy_setopt(curl, CURLOPT_NOSIGNAL, 1);
-#ifdef CURLERRORDEBUG
-		char curlerror[CURL_ERROR_SIZE] = "";
-		curl_easy_setopt(curl, CURLOPT_ERRORBUFFER, curlerror);
-#endif
-
-		res = curl_easy_perform(curl);
-		curl_easy_getinfo(curl, CURLINFO_RESPONSE_CODE, &httpstatus);
-		curl_easy_cleanup(curl);
-		if (status) *status = httpstatus;
-		if (res) {
-#ifdef CURLERRORDEBUG
-			printf("curl_http_get() failed: %s\n", curlerror);
-#endif
-			return NULL;
-		}
-		if (httpstatus != 200) {
-			free (chunk.data);
-			chunk.data = NULL;
-		}
-		return (chunk.data);
-	}
-
-} /* end extern "C" */
-=======
->>>>>>> 77ac803b
