--- conflicted
+++ resolved
@@ -94,11 +94,7 @@
 		}
 
 		try {
-<<<<<<< HEAD
-			sources.push_back (boost::dynamic_pointer_cast<AudioFileSource> (SourceFactory::createWritable (*this, path, false, frame_rate())));
-=======
 			sources.push_back (boost::dynamic_pointer_cast<AudioFileSource> (SourceFactory::createWritable (DataType::AUDIO, *this, path, false, frame_rate())));
->>>>>>> 7f64e5ac
 
 		} catch (failed_constructor& err) {
 			error << string_compose (_("tempoize: error creating new audio file %1 (%2)"), path, strerror (errno)) << endmsg;
@@ -115,15 +111,12 @@
 			Sample buffer[bufsize];
 			nframes_t pos = 0;
 			nframes_t this_read = 0;
-<<<<<<< HEAD
-=======
 
 			boost::shared_ptr<AudioSource> asrc = boost::dynamic_pointer_cast<AudioSource>(sources[i]);
 			if (!asrc) {
 				cerr << "FIXME: TimeFX for non-audio" << endl;
 				continue;
 			}
->>>>>>> 7f64e5ac
 
 			st.clear();
 			while (tsr.running && pos < tsr.region->length()) {
@@ -148,11 +141,7 @@
 				st.putSamples (buffer, this_read);
 			
 				while ((this_read = st.receiveSamples (buffer, bufsize)) > 0 && tsr.running) {
-<<<<<<< HEAD
-					if (sources[i]->write (buffer, this_read) != this_read) {
-=======
 					if (asrc->write (buffer, this_read) != this_read) {
->>>>>>> 7f64e5ac
 						error << string_compose (_("error writing tempo-adjusted data to %1"), sources[i]->name()) << endmsg;
 						goto out;
 					}
@@ -164,11 +153,7 @@
 			}
 		
 			while (tsr.running && (this_read = st.receiveSamples (buffer, bufsize)) > 0) {
-<<<<<<< HEAD
-				if (sources[i]->write (buffer, this_read) != this_read) {
-=======
 				if (asrc->write (buffer, this_read) != this_read) {
->>>>>>> 7f64e5ac
 					error << string_compose (_("error writing tempo-adjusted data to %1"), sources[i]->name()) << endmsg;
 					goto out;
 				}
@@ -208,7 +193,6 @@
 
 		if (tsr.region->name()[len] == 't') {
 			c = atoi (tsr.region->name().substr(len+1));
-<<<<<<< HEAD
 
 			snprintf (buf, sizeof (buf), "t%03d", ++c);
 			region_name = tsr.region->name().substr (0, len) + buf;
@@ -222,21 +206,6 @@
 			
 	}
 
-=======
-
-			snprintf (buf, sizeof (buf), "t%03d", ++c);
-			region_name = tsr.region->name().substr (0, len) + buf;
-
-		} else {
-			
-			/* not sure what this is, just tack the suffix on to it */
-
-			region_name = tsr.region->name() + ".t000";
-		}
-			
-	}
-
->>>>>>> 7f64e5ac
 	r = (boost::dynamic_pointer_cast<AudioRegion> (RegionFactory::create (sources, 0, sources.front()->length(), region_name,
 									      0, AudioRegion::Flag (AudioRegion::DefaultFlags | AudioRegion::WholeFile))));
 	     
