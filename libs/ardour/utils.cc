--- conflicted
+++ resolved
@@ -235,15 +235,12 @@
 path_is_paired (ustring path, ustring& pair_base)
 {
 	ustring::size_type pos;
-<<<<<<< HEAD
-=======
 
 	/* remove any leading path */
 
 	if ((pos = path.find_last_of ('/')) != string::npos) {
 		path = path.substr(pos+1);
 	}
->>>>>>> 7f64e5ac
 
  	/* remove filename suffixes etc. */
 	
