/*
  Copyright (C) 1999-2002 Paul Davis 

  This program is free software; you can redistribute it and/or modify
  it under the terms of the GNU General Public License as published by
  the Free Software Foundation; either version 2 of the License, or
  (at your option) any later version.

  This program is distributed in the hope that it will be useful,
  but WITHOUT ANY WARRANTY; without even the implied warranty of
  MERCHANTABILITY or FITNESS FOR A PARTICULAR PURPOSE.  See the
  GNU General Public License for more details.

  You should have received a copy of the GNU General Public License
  along with this program; if not, write to the Free Software
  Foundation, Inc., 675 Mass Ave, Cambridge, MA 02139, USA.
    
*/

#include <algorithm>
#include <fstream>
#include <string>
#include <cerrno>

#include <sigc++/bind.h>

#include <cstdio> /* snprintf(3) ... grrr */
#include <cmath>
#include <unistd.h>
#include <sys/stat.h>
#include <climits>
#include <fcntl.h>
#include <poll.h>
#include <signal.h>
#include <sys/mman.h>
#include <sys/time.h>
#include <dirent.h>

#ifdef HAVE_SYS_VFS_H
#include <sys/vfs.h>
#else
#include <sys/param.h>
#include <sys/mount.h>
#endif

#include <glibmm.h>

#include <midi++/mmc.h>
#include <midi++/port.h>
#include <pbd/error.h>

#include <glibmm/thread.h>
#include <pbd/pathscanner.h>
#include <pbd/pthread_utils.h>
#include <pbd/strsplit.h>
#include <pbd/stacktrace.h>
#include <pbd/copyfile.h>

#include <ardour/audioengine.h>
#include <ardour/configuration.h>
#include <ardour/session.h>
#include <ardour/audio_diskstream.h>
#include <ardour/utils.h>
#include <ardour/audioplaylist.h>
#include <ardour/audiofilesource.h>
#include <ardour/silentfilesource.h>
#include <ardour/sndfilesource.h>
#include <ardour/sndfile_helpers.h>
#include <ardour/auditioner.h>
#include <ardour/export.h>
#include <ardour/redirect.h>
#include <ardour/send.h>
#include <ardour/insert.h>
#include <ardour/connection.h>
#include <ardour/slave.h>
#include <ardour/tempo.h>
#include <ardour/audio_track.h>
#include <ardour/cycle_timer.h>
#include <ardour/utils.h>
#include <ardour/named_selection.h>
#include <ardour/version.h>
#include <ardour/location.h>
#include <ardour/audioregion.h>
#include <ardour/crossfade.h>
#include <ardour/control_protocol_manager.h>
#include <ardour/region_factory.h>
#include <ardour/source_factory.h>
#include <ardour/playlist_factory.h>

#include <control_protocol/control_protocol.h>

#include "i18n.h"
#include <locale.h>

using namespace std;
using namespace ARDOUR;
using namespace PBD;

void
Session::first_stage_init (string fullpath, string snapshot_name)
{
	if (fullpath.length() == 0) {
		destroy ();
		throw failed_constructor();
	}

	char buf[PATH_MAX+1];
	if (!realpath (fullpath.c_str(), buf) && (errno != ENOENT)) {
		error << string_compose(_("Could not use path %1 (%s)"), buf, strerror(errno)) << endmsg;
		destroy ();
		throw failed_constructor();
	}

	_path = string(buf);

	if (_path[_path.length()-1] != '/') {
		_path += '/';
	}

	/* these two are just provisional settings. set_state()
	   will likely override them.
	*/

	_name = _current_snapshot_name = snapshot_name;

	_current_frame_rate = _engine.frame_rate ();
	_tempo_map = new TempoMap (_current_frame_rate);
	_tempo_map->StateChanged.connect (mem_fun (*this, &Session::tempo_map_changed));

	g_atomic_int_set (&processing_prohibited, 0);
	insert_cnt = 0;
	_transport_speed = 0;
	_last_transport_speed = 0;
	auto_play_legal = false;
	transport_sub_state = 0;
	_transport_frame = 0;
	last_stop_frame = 0;
	end_location = new Location (0, 0, _("end"), Location::Flags ((Location::IsMark|Location::IsEnd)));
	start_location = new Location (0, 0, _("start"), Location::Flags ((Location::IsMark|Location::IsStart)));
	_end_location_is_free = true;
	g_atomic_int_set (&_record_status, Disabled);
	loop_changing = false;
	play_loop = false;
	_last_roll_location = 0;
	_last_record_location = 0;
	pending_locate_frame = 0;
	pending_locate_roll = false;
	pending_locate_flush = false;
	dstream_buffer_size = 0;
	state_tree = 0;
	state_was_pending = false;
	set_next_event ();
	outbound_mtc_smpte_frame = 0;
	next_quarter_frame_to_send = -1;
	current_block_size = 0;
	solo_update_disabled = false;
	currently_soloing = false;
	_have_captured = false;
	_worst_output_latency = 0;
	_worst_input_latency = 0;
	_worst_track_latency = 0;
	_state_of_the_state = StateOfTheState(CannotSave|InitialConnecting|Loading|Deletion);
	_slave = 0;
	butler_mixdown_buffer = 0;
	butler_gain_buffer = 0;
	mmc = 0;
	session_send_mmc = false;
	session_send_mtc = false;
	post_transport_work = PostTransportWork (0);
	g_atomic_int_set (&butler_should_do_transport_work, 0);
	g_atomic_int_set (&butler_active, 0);
	g_atomic_int_set (&_playback_load, 100);
	g_atomic_int_set (&_capture_load, 100);
	g_atomic_int_set (&_playback_load_min, 100);
	g_atomic_int_set (&_capture_load_min, 100);
	_play_range = false;
	waiting_to_start = false;
	_exporting = false;
	_gain_automation_buffer = 0;
	_pan_automation_buffer = 0;
	_npan_buffers = 0;
	pending_abort = false;
	destructive_index = 0;
	current_trans = 0;
	first_file_data_format_reset = true;
	first_file_header_format_reset = true;
	butler_thread = (pthread_t) 0;
	midi_thread = (pthread_t) 0;

	AudioDiskstream::allocate_working_buffers();
	
	/* default short fade = 15ms */

	Crossfade::set_short_xfade_length ((nframes_t) floor (Config->get_short_xfade_seconds() * frame_rate()));
	SndFileSource::setup_standard_crossfades (frame_rate());

	last_mmc_step.tv_sec = 0;
	last_mmc_step.tv_usec = 0;
	step_speed = 0.0;

	/* click sounds are unset by default, which causes us to internal
	   waveforms for clicks.
	*/
	
	click_data = 0;
	click_emphasis_data = 0;
	click_length = 0;
	click_emphasis_length = 0;
	_clicking = false;

	process_function = &Session::process_with_events;

	if (Config->get_use_video_sync()) {
		waiting_for_sync_offset = true;
	} else {
		waiting_for_sync_offset = false;
	}

	_current_frame_rate = 48000;
	_base_frame_rate = 48000;

	last_smpte_when = 0;
	_smpte_offset = 0;
	_smpte_offset_negative = true;
	last_smpte_valid = false;

	sync_time_vars ();

	last_rr_session_dir = session_dirs.begin();
	refresh_disk_space ();

	// set_default_fade (0.2, 5.0); /* steepness, millisecs */

	/* slave stuff */

	average_slave_delta = 1800;
	have_first_delta_accumulator = false;
	delta_accumulator_cnt = 0;
	slave_state = Stopped;

	_engine.GraphReordered.connect (mem_fun (*this, &Session::graph_reordered));

	/* These are all static "per-class" signals */

	RegionFactory::CheckNewRegion.connect (mem_fun (*this, &Session::add_region));
	SourceFactory::SourceCreated.connect (mem_fun (*this, &Session::add_source));
	PlaylistFactory::PlaylistCreated.connect (mem_fun (*this, &Session::add_playlist));
	Redirect::RedirectCreated.connect (mem_fun (*this, &Session::add_redirect));
	NamedSelection::NamedSelectionCreated.connect (mem_fun (*this, &Session::add_named_selection));
        AutomationList::AutomationListCreated.connect (mem_fun (*this, &Session::add_automation_list));

	Controllable::Destroyed.connect (mem_fun (*this, &Session::remove_controllable));

	IO::MoreOutputs.connect (mem_fun (*this, &Session::ensure_passthru_buffers));

	/* stop IO objects from doing stuff until we're ready for them */

	IO::disable_panners ();
	IO::disable_ports ();
	IO::disable_connecting ();
}

int
Session::second_stage_init (bool new_session)
{
	AudioFileSource::set_peak_dir (peak_dir());

	if (!new_session) {
		if (load_state (_current_snapshot_name)) {
			return -1;
		}
		remove_empty_sounds ();
	}

	if (start_butler_thread()) {
		return -1;
	}

	if (start_midi_thread ()) {
		return -1;
	}

	// set_state() will call setup_raid_path(), but if it's a new session we need
	// to call setup_raid_path() here.
	if (state_tree) {
		if (set_state (*state_tree->root())) {
			return -1;
		}
	} else {
		setup_raid_path(_path);
	}

	/* we can't save till after ::when_engine_running() is called,
	   because otherwise we save state with no connections made.
	   therefore, we reset _state_of_the_state because ::set_state()
	   will have cleared it.

	   we also have to include Loading so that any events that get
	   generated between here and the end of ::when_engine_running()
	   will be processed directly rather than queued.
	*/

	_state_of_the_state = StateOfTheState (_state_of_the_state|CannotSave|Loading);

 	// set_auto_input (true);
	_locations.changed.connect (mem_fun (this, &Session::locations_changed));
	_locations.added.connect (mem_fun (this, &Session::locations_added));
	setup_click_sounds (0);
	setup_midi_control ();

	/* Pay attention ... */

	_engine.Halted.connect (mem_fun (*this, &Session::engine_halted));
	_engine.Xrun.connect (mem_fun (*this, &Session::xrun_recovery));

	try {
		when_engine_running();
	}

	/* handle this one in a different way than all others, so that its clear what happened */
	
	catch (AudioEngine::PortRegistrationFailure& err) {
		error << _("Unable to create all required ports")
		      << endmsg;
		return -1;
	}

	catch (...) {
		return -1;
	}

	send_full_time_code ();
	_engine.transport_locate (0);
	deliver_mmc (MIDI::MachineControl::cmdMmcReset, 0);
	deliver_mmc (MIDI::MachineControl::cmdLocate, 0);

	ControlProtocolManager::instance().set_session (*this);

	if (new_session) {
		_end_location_is_free = true;
	} else {
		_end_location_is_free = false;
	}
	
	return 0;
}

string
Session::raid_path () const
{
	string path;

	for (vector<space_and_path>::const_iterator i = session_dirs.begin(); i != session_dirs.end(); ++i) {
		path += (*i).path;
		path += ':';
	}
	
	return path.substr (0, path.length() - 1); // drop final colon
}

void
Session::setup_raid_path (string path)
{
	string::size_type colon;
	string remaining;
	space_and_path sp;
	string fspath;
	string::size_type len = path.length();
	int colons;

	colons = 0;

	if (path.length() == 0) {
		return;
	}

	session_dirs.clear ();

	for (string::size_type n = 0; n < len; ++n) {
		if (path[n] == ':') {
			colons++;
		}
	}

	if (colons == 0) {

		/* no multiple search path, just one location (common case) */

		sp.path = path;
		sp.blocks = 0;
		session_dirs.push_back (sp);

		string fspath;

		/* sounds dir */

		fspath += sp.path;
		if (fspath[fspath.length()-1] != '/') {
			fspath += '/';
		}

		fspath += sound_dir (false);
		
		AudioFileSource::set_search_path (fspath);

		return;
	}

	remaining = path;

	while ((colon = remaining.find_first_of (':')) != string::npos) {
		
		sp.blocks = 0;
		sp.path = remaining.substr (0, colon);
		session_dirs.push_back (sp);

		/* add sounds to file search path */

		fspath += sp.path;
		if (fspath[fspath.length()-1] != '/') {
			fspath += '/';
		}
		fspath += sound_dir (false);
		fspath += ':';

		remaining = remaining.substr (colon+1);
	}

	if (remaining.length()) {

		sp.blocks = 0;
		sp.path = remaining;

		fspath += ':';
		fspath += sp.path;
		if (fspath[fspath.length()-1] != '/') {
			fspath += '/';
		}
		fspath += sound_dir (false);
		fspath += ':';

		session_dirs.push_back (sp);
	}

	/* set the AudioFileSource search path */

	AudioFileSource::set_search_path (fspath);

	/* reset the round-robin soundfile path thingie */

	last_rr_session_dir = session_dirs.begin();
}

int
Session::create (bool& new_session, string* mix_template, nframes_t initial_length)
{
	string dir;

	if (g_mkdir_with_parents (_path.c_str(), 0755) < 0) {
		error << string_compose(_("Session: cannot create session dir \"%1\" (%2)"), _path, strerror (errno)) << endmsg;
		return -1;
	}

	dir = peak_dir ();

	if (g_mkdir_with_parents (dir.c_str(), 0755) < 0) {
		error << string_compose(_("Session: cannot create session peakfile dir \"%1\" (%2)"), dir, strerror (errno)) << endmsg;
		return -1;
	}

	/* if this is is an existing session with an old "sounds" directory, just use it. see Session::sound_dir() for more details */

	if (!Glib::file_test (old_sound_dir(), Glib::FILE_TEST_EXISTS|Glib::FILE_TEST_IS_DIR)) {

		dir = sound_dir ();
		
		if (g_mkdir_with_parents (dir.c_str(), 0755) < 0) {
			error << string_compose(_("Session: cannot create session sounds dir \"%1\" (%2)"), dir, strerror (errno)) << endmsg;
			return -1;
		}
	}

	dir = dead_sound_dir ();

	if (g_mkdir_with_parents (dir.c_str(), 0755) < 0) {
		error << string_compose(_("Session: cannot create session dead sounds dir \"%1\" (%2)"), dir, strerror (errno)) << endmsg;
		return -1;
	}

	dir = export_dir ();

	if (g_mkdir_with_parents (dir.c_str(), 0755) < 0) {
		error << string_compose(_("Session: cannot create session export dir \"%1\" (%2)"), dir, strerror (errno)) << endmsg;
		return -1;
	}

	dir = export_dir ();

	if (g_mkdir_with_parents (dir.c_str(), 0755) < 0) {
		error << string_compose(_("Session: cannot create session export dir \"%1\" (%2)"), dir, strerror (errno)) << endmsg;
		return -1;
	}


	/* check new_session so we don't overwrite an existing one */

	if (mix_template) {
		std::string in_path = *mix_template;

		ifstream in(in_path.c_str());

		if (in){
			string out_path = _path;
			out_path += _name;
			out_path += _statefile_suffix;

			ofstream out(out_path.c_str());

			if (out){
				out << in.rdbuf();

				// okay, session is set up.  Treat like normal saved
				// session from now on.

				new_session = false;
				return 0;

			} else {
				error << string_compose (_("Could not open %1 for writing mix template"), out_path) 
					<< endmsg;
				return -1;
			}

		} else {
			error << string_compose (_("Could not open mix template %1 for reading"), in_path) 
				<< endmsg;
			return -1;
		}

	}

	/* set initial start + end point */

	start_location->set_end (0);
	_locations.add (start_location);

	end_location->set_end (initial_length);
	_locations.add (end_location);

	_state_of_the_state = Clean;

	if (save_state (_current_snapshot_name)) {
		return -1;
	}

	return 0;
}

int
Session::load_diskstreams (const XMLNode& node)
{
	XMLNodeList          clist;
	XMLNodeConstIterator citer;
	
	clist = node.children();

	for (citer = clist.begin(); citer != clist.end(); ++citer) {
		

		try {
			boost::shared_ptr<AudioDiskstream> dstream (new AudioDiskstream (*this, **citer));
			add_diskstream (dstream);
		} 
		
		catch (failed_constructor& err) {
			error << _("Session: could not load diskstream via XML state")			      << endmsg;
			return -1;
		}
	}

	return 0;
}

void
Session::maybe_write_autosave()
{
        if (dirty() && record_status() != Recording) {
                save_state("", true);
        }
}

void
Session::remove_pending_capture_state ()
{
	string xml_path;

	xml_path = _path;
	xml_path += _current_snapshot_name;
	xml_path += _pending_suffix;

	unlink (xml_path.c_str());
}

/** Rename a state file.
 * @param snapshot_name Snapshot name.
 */
void
Session::rename_state (string old_name, string new_name)
{
	if (old_name == _current_snapshot_name || old_name == _name) {
		/* refuse to rename the current snapshot or the "main" one */
		return;
	}
	
	const string old_xml_path = _path + old_name + _statefile_suffix;
	const string new_xml_path = _path + new_name + _statefile_suffix;

	if (rename (old_xml_path.c_str(), new_xml_path.c_str()) != 0) {
		error << string_compose(_("could not rename snapshot %1 to %2"), old_name, new_name) << endmsg;
	}
}

/** Remove a state file.
 * @param snapshot_name Snapshot name.
 */
void
Session::remove_state (string snapshot_name)
{
	if (snapshot_name == _current_snapshot_name || snapshot_name == _name) {
		/* refuse to remove the current snapshot or the "main" one */
		return;
	}
	
	const string xml_path = _path + snapshot_name + _statefile_suffix;

	/* make a backup copy of the state file */
	const string bak_path = xml_path + ".bak";
	if (g_file_test (xml_path.c_str(), G_FILE_TEST_EXISTS)) {
		copy_file (xml_path, bak_path);
	}

	/* and delete it */
	unlink (xml_path.c_str());
}

int
Session::save_state (string snapshot_name, bool pending)
{
	XMLTree tree;
	string xml_path;
	string bak_path;

	if (_state_of_the_state & CannotSave) {
		return 1;
	}

	if (!_engine.connected ()) {
		error << _("Ardour's audio engine is not connected and state saving would lose all I/O connections. Session not saved")
		      << endmsg;
		return 1;
	}

	tree.set_root (&get_state());

	if (snapshot_name.empty()) {
		snapshot_name = _current_snapshot_name;
	}

	if (!pending) {

		/* proper save: use _statefile_suffix (.ardour in English) */
		xml_path = _path;
		xml_path += snapshot_name;
		xml_path += _statefile_suffix;

		/* make a backup copy of the old file */
		bak_path = xml_path;
		bak_path += ".bak";
		
		if (g_file_test (xml_path.c_str(), G_FILE_TEST_EXISTS)) {
			copy_file (xml_path, bak_path);
		}

	} else {

		/* pending save: use _pending_suffix (.pending in English) */
		xml_path = _path;
		xml_path += snapshot_name;
		xml_path += _pending_suffix;

	}

	string tmp_path;

	tmp_path = _path;
	tmp_path += snapshot_name;
	tmp_path += ".tmp";

	// cerr << "actually writing state to " << xml_path << endl;

	if (!tree.write (tmp_path)) {
		error << string_compose (_("state could not be saved to %1"), tmp_path) << endmsg;
		unlink (tmp_path.c_str());
		return -1;

	} else {

		if (rename (tmp_path.c_str(), xml_path.c_str()) != 0) {
			error << string_compose (_("could not rename temporary session file %1 to %2"), tmp_path, xml_path) << endmsg;
			unlink (tmp_path.c_str());
			return -1;
		}
	}

	if (!pending) {

                save_history (snapshot_name);

		bool was_dirty = dirty();

		_state_of_the_state = StateOfTheState (_state_of_the_state & ~Dirty);
		
		if (was_dirty) {
			DirtyChanged (); /* EMIT SIGNAL */
		}
		
		StateSaved (snapshot_name); /* EMIT SIGNAL */
	}

	return 0;
}

int
Session::restore_state (string snapshot_name)
{
	if (load_state (snapshot_name) == 0) {
		set_state (*state_tree->root());
	}
	
	return 0;
}

int
Session::load_state (string snapshot_name)
{
	if (state_tree) {
		delete state_tree;
		state_tree = 0;
	}

	string xmlpath;
	
	state_was_pending = false;

	/* check for leftover pending state from a crashed capture attempt */

	xmlpath = _path;
	xmlpath += snapshot_name;
	xmlpath += _pending_suffix;

	if (Glib::file_test (xmlpath, Glib::FILE_TEST_EXISTS)) {

		/* there is pending state from a crashed capture attempt */

		if (AskAboutPendingState()) {
			state_was_pending = true;
		} 
	} 

	if (!state_was_pending) {

		xmlpath = _path;
		xmlpath += snapshot_name;
		xmlpath += _statefile_suffix;
	}
	
	if (!Glib::file_test (xmlpath, Glib::FILE_TEST_EXISTS)) {
		error << string_compose(_("%1: session state information file \"%2\" doesn't exist!"), _name, xmlpath) << endmsg;
		return 1;
	}

	state_tree = new XMLTree;

	set_dirty();

	if (!state_tree->read (xmlpath)) {
		error << string_compose(_("Could not understand ardour file %1"), xmlpath) << endmsg;
		delete state_tree;
		state_tree = 0;
		return -1;
	}

	XMLNode& root (*state_tree->root());
	
	if (root.name() != X_("Session")) {
		error << string_compose (_("Session file %1 is not an Ardour session"), xmlpath) << endmsg;
		delete state_tree;
		state_tree = 0;
		return -1;
	}

	const XMLProperty* prop;
	bool is_old = false;

	if ((prop = root.property ("version")) == 0) {
		/* no version implies very old version of Ardour */
		is_old = true;
	} else {
		int major_version;
		major_version = atoi (prop->value()); // grab just the first number before the period
		if (major_version < 2) {
			is_old = true;
		}
	}

	if (is_old) {
		string backup_path;

		backup_path = _path;
		backup_path += snapshot_name;
		backup_path += "-1";
		backup_path += _statefile_suffix;

		info << string_compose (_("Copying old session file %1 to %2\nUse %2 with Ardour versions before 2.0 from now on"),
					xmlpath, backup_path) 
		     << endmsg;

		copy_file (xmlpath, backup_path);

		/* if it fails, don't worry. right? */
	}

	return 0;
}

int
Session::load_options (const XMLNode& node)
{
	XMLNode* child;
	XMLProperty* prop;
	LocaleGuard lg (X_("POSIX"));

	Config->set_variables (node, ConfigVariableBase::Session);

	if ((child = find_named_node (node, "end-marker-is-free")) != 0) {
		if ((prop = child->property ("val")) != 0) {
			_end_location_is_free = (prop->value() == "yes");
		}
	}

	return 0;
}

bool
Session::save_config_options_predicate (ConfigVariableBase::Owner owner) const
{
	const ConfigVariableBase::Owner modified_by_session_or_user = (ConfigVariableBase::Owner)
		(ConfigVariableBase::Session|ConfigVariableBase::Interface);

	return owner & modified_by_session_or_user;
}

XMLNode&
Session::get_options () const
{
	XMLNode* child;
	LocaleGuard lg (X_("POSIX"));

	XMLNode& option_root = Config->get_variables (mem_fun (*this, &Session::save_config_options_predicate));

	child = option_root.add_child ("end-marker-is-free");
	child->add_property ("val", _end_location_is_free ? "yes" : "no");

	return option_root;
}

XMLNode&
Session::get_state()
{
	return state(true);
}

XMLNode&
Session::get_template()
{
	/* if we don't disable rec-enable, diskstreams
	   will believe they need to store their capture
	   sources in their state node. 
	*/
	
	disable_record (false);

	return state(false);
}

XMLNode&
Session::state(bool full_state)
{
	XMLNode* node = new XMLNode("Session");
	XMLNode* child;

	// store libardour version, just in case
	char buf[16];
	snprintf(buf, sizeof(buf)-1, "%d.%d.%d", 
		 libardour_major_version, libardour_minor_version, libardour_micro_version);
	node->add_property("version", string(buf));
		
	/* store configuration settings */

	if (full_state) {
	
		/* store the name */
		node->add_property ("name", _name);

		if (session_dirs.size() > 1) {

			string p;

			vector<space_and_path>::iterator i = session_dirs.begin();
			vector<space_and_path>::iterator next;

			++i; /* skip the first one */
			next = i;
			++next;

			while (i != session_dirs.end()) {

				p += (*i).path;

				if (next != session_dirs.end()) {
					p += ':';
				} else {
					break;
				}

				++next;
				++i;
			}
			
			child = node->add_child ("Path");
			child->add_content (p);
		}
	}

	/* save the ID counter */
	
	snprintf (buf, sizeof (buf), "%" PRIu64, ID::counter());
	node->add_property ("id-counter", buf);

	/* various options */

	node->add_child_nocopy (get_options());

	child = node->add_child ("Sources");

	if (full_state) {
		Glib::Mutex::Lock sl (audio_source_lock);

		for (AudioSourceList::iterator siter = audio_sources.begin(); siter != audio_sources.end(); ++siter) {
			
			/* Don't save information about AudioFileSources that are empty */
			
			boost::shared_ptr<AudioFileSource> fs;

			if ((fs = boost::dynamic_pointer_cast<AudioFileSource> (siter->second)) != 0) {

				/* destructive file sources are OK if they are empty, because
				   we will re-use them every time.
				*/

				if (!fs->destructive()) {
					if (fs->length() == 0) {
						continue;
					}
				}
			}
			
			child->add_child_nocopy (siter->second->get_state());
		}
	}

	child = node->add_child ("Regions");

	if (full_state) { 
		Glib::Mutex::Lock rl (region_lock);

		for (AudioRegionList::const_iterator i = audio_regions.begin(); i != audio_regions.end(); ++i) {
			
			/* only store regions not attached to playlists */

			if (i->second->playlist() == 0) {
				child->add_child_nocopy (i->second->state (true));
			}
		}
	}

	child = node->add_child ("DiskStreams");

	{ 
		boost::shared_ptr<DiskstreamList> dsl = diskstreams.reader();
		for (DiskstreamList::iterator i = dsl->begin(); i != dsl->end(); ++i) {
			if (!(*i)->hidden()) {
				child->add_child_nocopy ((*i)->get_state());
			}
		}
	}

	if (full_state) {
		node->add_child_nocopy (_locations.get_state());
	} else {
		// for a template, just create a new Locations, populate it
		// with the default start and end, and get the state for that.
		Locations loc;
		Location* start = new Location(0, 0, _("start"), Location::Flags ((Location::IsMark|Location::IsStart)));
		Location* end = new Location(0, 0, _("end"), Location::Flags ((Location::IsMark|Location::IsEnd)));
		start->set_end(0);
		loc.add (start);
		end->set_end(compute_initial_length());
		loc.add (end);
		node->add_child_nocopy (loc.get_state());
	}
	
	child = node->add_child ("Connections");
	{
		Glib::Mutex::Lock lm (connection_lock);
		for (ConnectionList::iterator i = _connections.begin(); i != _connections.end(); ++i) {
			if (!(*i)->system_dependent()) {
				child->add_child_nocopy ((*i)->get_state());
			}
		}
	}

	child = node->add_child ("Routes");
	{
		boost::shared_ptr<RouteList> r = routes.reader ();
		
		RoutePublicOrderSorter cmp;
		RouteList public_order (*r);
		public_order.sort (cmp);
		
		for (RouteList::iterator i = public_order.begin(); i != public_order.end(); ++i) {
			if (!(*i)->hidden()) {
				if (full_state) {
					child->add_child_nocopy ((*i)->get_state());
				} else {
					child->add_child_nocopy ((*i)->get_template());
				}
			}
		}
	}

	
	child = node->add_child ("EditGroups");
	for (list<RouteGroup *>::iterator i = edit_groups.begin(); i != edit_groups.end(); ++i) {
		child->add_child_nocopy ((*i)->get_state());
	}

	child = node->add_child ("MixGroups");
	for (list<RouteGroup *>::iterator i = mix_groups.begin(); i != mix_groups.end(); ++i) {
		child->add_child_nocopy ((*i)->get_state());
	}

	child = node->add_child ("Playlists");
	for (PlaylistList::iterator i = playlists.begin(); i != playlists.end(); ++i) {
		if (!(*i)->hidden()) {
			if (!(*i)->empty()) {
				if (full_state) {
					child->add_child_nocopy ((*i)->get_state());
				} else {
					child->add_child_nocopy ((*i)->get_template());
				}
			}
		}
	}

	child = node->add_child ("UnusedPlaylists");
	for (PlaylistList::iterator i = unused_playlists.begin(); i != unused_playlists.end(); ++i) {
		if (!(*i)->hidden()) {
			if (!(*i)->empty()) {
				if (full_state) {
					child->add_child_nocopy ((*i)->get_state());
				} else {
					child->add_child_nocopy ((*i)->get_template());
				}
			}
		}
	}
	
	
	if (_click_io) {
		child = node->add_child ("Click");
		child->add_child_nocopy (_click_io->state (full_state));
	}

	if (full_state) {
		child = node->add_child ("NamedSelections");
		for (NamedSelectionList::iterator i = named_selections.begin(); i != named_selections.end(); ++i) {
			if (full_state) {
				child->add_child_nocopy ((*i)->get_state());
			} 
		}
	}

	node->add_child_nocopy (_tempo_map->get_state());

	node->add_child_nocopy (get_control_protocol_state());

	if (_extra_xml) {
		node->add_child_copy (*_extra_xml);
	}

	return *node;
}

XMLNode&
Session::get_control_protocol_state ()
{
	ControlProtocolManager& cpm (ControlProtocolManager::instance());
	return cpm.get_state();
}

int
Session::set_state (const XMLNode& node)
{
	XMLNodeList nlist;
	XMLNode* child;
	const XMLProperty* prop;
	int ret = -1;

	_state_of_the_state = StateOfTheState (_state_of_the_state|CannotSave);
	
	if (node.name() != X_("Session")){
		fatal << _("programming error: Session: incorrect XML node sent to set_state()") << endmsg;
		return -1;
	}

	if ((prop = node.property ("name")) != 0) {
		_name = prop->value ();
	}

	setup_raid_path(_path);

	if ((prop = node.property (X_("id-counter"))) != 0) {
		uint64_t x;
		sscanf (prop->value().c_str(), "%" PRIu64, &x);
		ID::init_counter (x);
	} else {
		/* old sessions used a timebased counter, so fake
		   the startup ID counter based on a standard
		   timestamp.
		*/
		time_t now;
		time (&now);
		ID::init_counter (now);
	}

	
	IO::disable_ports ();
	IO::disable_connecting ();

	/* Object loading order:

	MIDI
	Path
	extra
	Options/Config
	Locations
	Sources
	AudioRegions
	AudioDiskstreams
	Connections
	Routes
	EditGroups
	MixGroups
	Click
	ControlProtocols
	*/

	if (use_config_midi_ports ()) {
	}

	if ((child = find_named_node (node, "extra")) != 0) {
		_extra_xml = new XMLNode (*child);
	}

	if (((child = find_named_node (node, "Options")) != 0)) { /* old style */
		load_options (*child);
	} else if ((child = find_named_node (node, "Config")) != 0) { /* new style */
		load_options (*child);
	} else {
		error << _("Session: XML state has no options section") << endmsg;
	}

	if ((child = find_named_node (node, "Locations")) == 0) {
		error << _("Session: XML state has no locations section") << endmsg;
		goto out;
	} else if (_locations.set_state (*child)) {
		goto out;
	}

	Location* location;

	if ((location = _locations.auto_loop_location()) != 0) {
		set_auto_loop_location (location);
	}

	if ((location = _locations.auto_punch_location()) != 0) {
		set_auto_punch_location (location);
	}

	if ((location = _locations.end_location()) == 0) {
		_locations.add (end_location);
	} else {
		delete end_location;
		end_location = location;
	}

	if ((location = _locations.start_location()) == 0) {
		_locations.add (start_location);
	} else {
		delete start_location;
		start_location = location;
	}

	AudioFileSource::set_header_position_offset (start_location->start());

	if ((child = find_named_node (node, "Sources")) == 0) {
		error << _("Session: XML state has no sources section") << endmsg;
		goto out;
	} else if (load_sources (*child)) {
		goto out;
	}

	if ((child = find_named_node (node, "Regions")) == 0) {
		error << _("Session: XML state has no Regions section") << endmsg;
		goto out;
	} else if (load_regions (*child)) {
		goto out;
	}

	if ((child = find_named_node (node, "Playlists")) == 0) {
		error << _("Session: XML state has no playlists section") << endmsg;
		goto out;
	} else if (load_playlists (*child)) {
		goto out;
	}

	if ((child = find_named_node (node, "UnusedPlaylists")) == 0) {
		// this is OK
	} else if (load_unused_playlists (*child)) {
		goto out;
	}
	
	if ((child = find_named_node (node, "NamedSelections")) != 0) {
		if (load_named_selections (*child)) {
			goto out;
		}
	}

	if ((child = find_named_node (node, "DiskStreams")) == 0) {
		error << _("Session: XML state has no diskstreams section") << endmsg;
		goto out;
	} else if (load_diskstreams (*child)) {
		goto out;
	}

	if ((child = find_named_node (node, "Connections")) == 0) {
		error << _("Session: XML state has no connections section") << endmsg;
		goto out;
	} else if (load_connections (*child)) {
		goto out;
	}

	if ((child = find_named_node (node, "EditGroups")) == 0) {
		error << _("Session: XML state has no edit groups section") << endmsg;
		goto out;
	} else if (load_edit_groups (*child)) {
		goto out;
	}

	if ((child = find_named_node (node, "MixGroups")) == 0) {
		error << _("Session: XML state has no mix groups section") << endmsg;
		goto out;
	} else if (load_mix_groups (*child)) {
		goto out;
	}

	if ((child = find_named_node (node, "TempoMap")) == 0) {
		error << _("Session: XML state has no Tempo Map section") << endmsg;
		goto out;
	} else if (_tempo_map->set_state (*child)) {
		goto out;
	}

	if ((child = find_named_node (node, "Routes")) == 0) {
		error << _("Session: XML state has no routes section") << endmsg;
		goto out;
	} else if (load_routes (*child)) {
		goto out;
	}

	if ((child = find_named_node (node, "Click")) == 0) {
		warning << _("Session: XML state has no click section") << endmsg;
	} else if (_click_io) {
		_click_io->set_state (*child);
	}
	
	if ((child = find_named_node (node, "ControlProtocols")) != 0) {
		ControlProtocolManager::instance().set_protocol_states (*child);
	}

	/* here beginneth the second phase ... */

	StateReady (); /* EMIT SIGNAL */

	_state_of_the_state = Clean;

	if (state_was_pending) {
		save_state (_current_snapshot_name);
		remove_pending_capture_state ();
		state_was_pending = false;
	}

	return 0;

  out:
	return ret;
}

int
Session::load_routes (const XMLNode& node)
{
	XMLNodeList nlist;
	XMLNodeConstIterator niter;
	RouteList new_routes;

	nlist = node.children();

	set_dirty();

	for (niter = nlist.begin(); niter != nlist.end(); ++niter) {

		boost::shared_ptr<Route> route (XMLRouteFactory (**niter));

		if (route == 0) {
			error << _("Session: cannot create Route from XML description.")			      << endmsg;
			return -1;
		}

		new_routes.push_back (route);
	}

	add_routes (new_routes);

	return 0;
}

boost::shared_ptr<Route>
Session::XMLRouteFactory (const XMLNode& node)
{
	if (node.name() != "Route") {
		return boost::shared_ptr<Route> ((Route*) 0);
	}

	if (node.property ("diskstream") != 0 || node.property ("diskstream-id") != 0) {
		boost::shared_ptr<Route> x (new AudioTrack (*this, node));
		return x;
	} else {
		boost::shared_ptr<Route> x (new Route (*this, node));
		return x;
	}
}

int
Session::load_regions (const XMLNode& node)
{
	XMLNodeList nlist;
	XMLNodeConstIterator niter;
	boost::shared_ptr<AudioRegion> region;

	nlist = node.children();

	set_dirty();

	for (niter = nlist.begin(); niter != nlist.end(); ++niter) {
		if ((region = XMLRegionFactory (**niter, false)) == 0) {
			error << _("Session: cannot create Region from XML description.") << endmsg;
		}
	}

	return 0;
}

boost::shared_ptr<AudioRegion>
Session::XMLRegionFactory (const XMLNode& node, bool full)
{
	const XMLProperty* prop;
	boost::shared_ptr<Source> source;
	boost::shared_ptr<AudioSource> as;
	SourceList sources;
	uint32_t nchans = 1;
	char buf[128];
	
	if (node.name() != X_("Region")) {
		return boost::shared_ptr<AudioRegion>();
	}

	if ((prop = node.property (X_("channels"))) != 0) {
		nchans = atoi (prop->value().c_str());
	}


	if ((prop = node.property ("name")) == 0) {
		cerr << "no name for this region\n";
		abort ();
	}
	
	if ((prop = node.property (X_("source-0"))) == 0) {
		if ((prop = node.property ("source")) == 0) {
			error << _("Session: XMLNode describing a AudioRegion is incomplete (no source)") << endmsg;
			return boost::shared_ptr<AudioRegion>();
		}
	}

	PBD::ID s_id (prop->value());

	if ((source = source_by_id (s_id)) == 0) {
		error << string_compose(_("Session: XMLNode describing a AudioRegion references an unknown source id =%1"), s_id) << endmsg;
		return boost::shared_ptr<AudioRegion>();
	}
	
	as = boost::dynamic_pointer_cast<AudioSource>(source);
	if (!as) {
		error << string_compose(_("Session: XMLNode describing a AudioRegion references a non-audio source id =%1"), s_id) << endmsg;
		return boost::shared_ptr<AudioRegion>();
	}

	sources.push_back (as);

	/* pickup other channels */

	for (uint32_t n=1; n < nchans; ++n) {
		snprintf (buf, sizeof(buf), X_("source-%d"), n);
		if ((prop = node.property (buf)) != 0) {
			
			PBD::ID id2 (prop->value());
			
			if ((source = source_by_id (id2)) == 0) {
				error << string_compose(_("Session: XMLNode describing a AudioRegion references an unknown source id =%1"), id2) << endmsg;
				return boost::shared_ptr<AudioRegion>();
			}
			
			as = boost::dynamic_pointer_cast<AudioSource>(source);
			if (!as) {
				error << string_compose(_("Session: XMLNode describing a AudioRegion references a non-audio source id =%1"), id2) << endmsg;
				return boost::shared_ptr<AudioRegion>();
			}
			sources.push_back (as);
		}
	}
	
	try {
		boost::shared_ptr<AudioRegion> region (boost::dynamic_pointer_cast<AudioRegion> (RegionFactory::create (sources, node)));

		/* a final detail: this is the one and only place that we know how long missing files are */

		if (region->whole_file()) {
			for (SourceList::iterator sx = sources.begin(); sx != sources.end(); ++sx) {
				boost::shared_ptr<SilentFileSource> sfp = boost::dynamic_pointer_cast<SilentFileSource> (*sx);
				if (sfp) {
					sfp->set_length (region->length());
				}
			}
		}


		return region;
						       
	}

	catch (failed_constructor& err) {
		return boost::shared_ptr<AudioRegion>();
	}
}

XMLNode&
Session::get_sources_as_xml ()

{
	XMLNode* node = new XMLNode (X_("Sources"));
	Glib::Mutex::Lock lm (audio_source_lock);

	for (AudioSourceList::iterator i = audio_sources.begin(); i != audio_sources.end(); ++i) {
		node->add_child_nocopy (i->second->get_state());
	}

	/* XXX get MIDI and other sources here */

	return *node;
}

string
Session::path_from_region_name (string name, string identifier)
{
	char buf[PATH_MAX+1];
	uint32_t n;
	string dir = discover_best_sound_dir ();

	for (n = 0; n < 999999; ++n) {
		if (identifier.length()) {
			snprintf (buf, sizeof(buf), "%s/%s%s%" PRIu32 ".wav", dir.c_str(), name.c_str(), 
				  identifier.c_str(), n);
		} else {
			snprintf (buf, sizeof(buf), "%s/%s-%" PRIu32 ".wav", dir.c_str(), name.c_str(), n);
		}

<<<<<<< HEAD
		if (!g_file_test (buf, G_FILE_TEST_EXISTS)) {
=======
		if (!Glib::file_test (buf, Glib::FILE_TEST_EXISTS)) {
>>>>>>> a22f2555
			return buf;
		}
	}

	error << string_compose (_("cannot create new file from region name \"%1\" with ident = \"%2\": too many existing files with similar names"),
				 name, identifier)
	      << endmsg;

	return "";
}
	

int
Session::load_sources (const XMLNode& node)
{
	XMLNodeList nlist;
	XMLNodeConstIterator niter;
	boost::shared_ptr<Source> source;

	nlist = node.children();

	set_dirty();

	for (niter = nlist.begin(); niter != nlist.end(); ++niter) {

		try {
			if ((source = XMLSourceFactory (**niter)) == 0) {
				error << _("Session: cannot create Source from XML description.") << endmsg;
			}
		}

		catch (non_existent_source& err) {
			warning << _("A sound file is missing. It will be replaced by silence.") << endmsg;
			source = SourceFactory::createSilent (*this, **niter, max_frames, _current_frame_rate);
		}
	}

	return 0;
}

boost::shared_ptr<Source>
Session::XMLSourceFactory (const XMLNode& node)
{
	if (node.name() != "Source") {
		return boost::shared_ptr<Source>();
	}

	try {
		return SourceFactory::create (*this, node);
	}

	catch (failed_constructor& err) {
		error << _("Found a sound file that cannot be used by Ardour. Talk to the progammers.") << endmsg;
		return boost::shared_ptr<Source>();
	}
}

int
Session::save_template (string template_name)
{
	XMLTree tree;
	string xml_path, bak_path, template_path;

	if (_state_of_the_state & CannotSave) {
		return -1;
	}

	DIR* dp;
	string dir = template_dir();

	if ((dp = opendir (dir.c_str()))) {
		closedir (dp);
	} else {
		if (g_mkdir_with_parents (dir.c_str(), S_IRWXU | S_IRGRP | S_IXGRP | S_IROTH | S_IXOTH)) {
			error << string_compose(_("Could not create mix templates directory \"%1\" (%2)"), dir, strerror (errno)) << endmsg;
			return -1;
		}
	}

	tree.set_root (&get_template());

	xml_path = dir;
	xml_path += template_name;
	xml_path += _template_suffix;

	ifstream in(xml_path.c_str());
	
	if (in) {
		warning << string_compose(_("Template \"%1\" already exists - new version not created"), template_name) << endmsg;
		return -1;
	} else {
		in.close();
	}

	if (!tree.write (xml_path)) {
		error << _("mix template not saved") << endmsg;
		return -1;
	}

	return 0;
}

int
Session::rename_template (string old_name, string new_name) 
{
	string old_path = template_dir() + old_name + _template_suffix;
	string new_path = template_dir() + new_name + _template_suffix;

	return rename (old_path.c_str(), new_path.c_str());
}

int
Session::delete_template (string name) 
{
	string template_path = template_dir();
	template_path += name;
	template_path += _template_suffix;

	return remove (template_path.c_str());
}

void
Session::refresh_disk_space ()
{
#if HAVE_SYS_VFS_H
	struct statfs statfsbuf;
	vector<space_and_path>::iterator i;
	Glib::Mutex::Lock lm (space_lock);
	double scale;

	/* get freespace on every FS that is part of the session path */

	_total_free_4k_blocks = 0;
	
	for (i = session_dirs.begin(); i != session_dirs.end(); ++i) {
		statfs ((*i).path.c_str(), &statfsbuf);

		scale = statfsbuf.f_bsize/4096.0;

		(*i).blocks = (uint32_t) floor (statfsbuf.f_bavail * scale);
		_total_free_4k_blocks += (*i).blocks;
	}
#endif
}

int
Session::ensure_sound_dir (string path, string& result)
{
	string dead;
	string peak;

	/* Ensure that the parent directory exists */
	
	if (g_mkdir_with_parents (path.c_str(), 0775)) {
		error << string_compose(_("cannot create session directory \"%1\"; ignored"), path) << endmsg;
		return -1;
	}
	
	/* Ensure that the sounds directory exists */
	
	result = path;
	result += '/';
	result += sound_dir_name;
	
	if (g_mkdir_with_parents (result.c_str(), 0775)) {
		error << string_compose(_("cannot create sounds directory \"%1\"; ignored"), result) << endmsg;
		return -1;
	}

	dead = path;
	dead += '/';
	dead += dead_sound_dir_name;
	
	if (g_mkdir_with_parents (dead.c_str(), 0775)) {
		error << string_compose(_("cannot create dead sounds directory \"%1\"; ignored"), dead) << endmsg;
		return -1;
	}

	peak = path;
	peak += '/';
	peak += peak_dir_name;
	
	if (g_mkdir_with_parents (peak.c_str(), 0775)) {
		error << string_compose(_("cannot create peak file directory \"%1\"; ignored"), peak) << endmsg;
		return -1;
	}
	
	/* callers expect this to be terminated ... */
			
	result += '/';
	return 0;
}	

string
Session::discover_best_sound_dir (bool destructive)
{
	vector<space_and_path>::iterator i;
	string result;

	/* handle common case without system calls */

	if (session_dirs.size() == 1) {
		return sound_dir();
	}

	/* OK, here's the algorithm we're following here:
	   
	We want to select which directory to use for 
	the next file source to be created. Ideally,
	we'd like to use a round-robin process so as to
	get maximum performance benefits from splitting
	the files across multiple disks.

	However, in situations without much diskspace, an
	RR approach may end up filling up a filesystem
	with new files while others still have space.
	Its therefore important to pay some attention to
	the freespace in the filesystem holding each
	directory as well. However, if we did that by
	itself, we'd keep creating new files in the file
	system with the most space until it was as full
	as all others, thus negating any performance
	benefits of this RAID-1 like approach.

	So, we use a user-configurable space threshold. If
	there are at least 2 filesystems with more than this
	much space available, we use RR selection between them. 
	If not, then we pick the filesystem with the most space.

	This gets a good balance between the two
	approaches.  
	*/
	
	refresh_disk_space ();
	
	int free_enough = 0;

	for (i = session_dirs.begin(); i != session_dirs.end(); ++i) {
		if ((*i).blocks * 4096 >= Config->get_disk_choice_space_threshold()) {
			free_enough++;
		}
	}

	if (free_enough >= 2) {

		bool found_it = false;

		/* use RR selection process, ensuring that the one
		   picked works OK.
		*/

		i = last_rr_session_dir;

		do {
			if (++i == session_dirs.end()) {
				i = session_dirs.begin();
			}

			if ((*i).blocks * 4096 >= Config->get_disk_choice_space_threshold()) {
				if (ensure_sound_dir ((*i).path, result) == 0) {
					last_rr_session_dir = i;
					found_it = true;
					break;
				}
			}

		} while (i != last_rr_session_dir);

		if (!found_it) {
			result = sound_dir();
		}

	} else {

		/* pick FS with the most freespace (and that
		   seems to actually work ...)
		*/
		
		vector<space_and_path> sorted;
		space_and_path_ascending_cmp cmp;

		sorted = session_dirs;
		sort (sorted.begin(), sorted.end(), cmp);
		
		for (i = sorted.begin(); i != sorted.end(); ++i) {
			if (ensure_sound_dir ((*i).path, result) == 0) {
				last_rr_session_dir = i;
				break;
			}
		}
		
		/* if the above fails, fall back to the most simplistic solution */
		
		if (i == sorted.end()) {
			return sound_dir();
		} 
	}

	return result;
}

int
Session::load_playlists (const XMLNode& node)
{
	XMLNodeList nlist;
	XMLNodeConstIterator niter;
	boost::shared_ptr<Playlist> playlist;

	nlist = node.children();

	set_dirty();

	for (niter = nlist.begin(); niter != nlist.end(); ++niter) {
		
		if ((playlist = XMLPlaylistFactory (**niter)) == 0) {
			error << _("Session: cannot create Playlist from XML description.") << endmsg;
		}
	}

	return 0;
}

int
Session::load_unused_playlists (const XMLNode& node)
{
	XMLNodeList nlist;
	XMLNodeConstIterator niter;
	boost::shared_ptr<Playlist> playlist;

	nlist = node.children();

	set_dirty();

	for (niter = nlist.begin(); niter != nlist.end(); ++niter) {
		
		if ((playlist = XMLPlaylistFactory (**niter)) == 0) {
			error << _("Session: cannot create Playlist from XML description.") << endmsg;
			continue;
		}

		// now manually untrack it

		track_playlist (false, boost::weak_ptr<Playlist> (playlist));
	}

	return 0;
}


boost::shared_ptr<Playlist>
Session::XMLPlaylistFactory (const XMLNode& node)
{
	try {
		return PlaylistFactory::create (*this, node);
	}

	catch (failed_constructor& err) {
		return boost::shared_ptr<Playlist>();
	}
}

int
Session::load_named_selections (const XMLNode& node)
{
	XMLNodeList nlist;
	XMLNodeConstIterator niter;
	NamedSelection *ns;

	nlist = node.children();

	set_dirty();

	for (niter = nlist.begin(); niter != nlist.end(); ++niter) {
		
		if ((ns = XMLNamedSelectionFactory (**niter)) == 0) {
			error << _("Session: cannot create Named Selection from XML description.") << endmsg;
		}
	}

	return 0;
}

NamedSelection *
Session::XMLNamedSelectionFactory (const XMLNode& node)
{
	try {
		return new NamedSelection (*this, node);
	}

	catch (failed_constructor& err) {
		return 0;
	}
}

string
Session::dead_sound_dir () const
{
	string res = _path;
	res += dead_sound_dir_name;

	return res;
}

string
Session::old_sound_dir (bool with_path) const
{
	string res;

	if (with_path) {
		res = _path;
	}

	res += old_sound_dir_name;

	return res;
}

string
Session::sound_dir (bool with_path) const
{
	string res;
	string full;

	if (with_path) {
		res = _path;
	} else {
		full = _path;
	}

	res += interchange_dir_name;
	res += '/';
	res += legalize_for_path (_name);
	res += '/';
	res += sound_dir_name;

	if (with_path) {
		full = res;
	} else {
		full += res;
	}
	
	/* if this already exists, don't check for the old session sound directory */

	if (Glib::file_test (full, Glib::FILE_TEST_IS_DIR|Glib::FILE_TEST_EXISTS)) {
		return res;
	}
		
	/* possibly support old session structure */

	string old_nopath;
	string old_withpath;

	old_nopath += old_sound_dir_name;
	old_nopath += '/';
	
	old_withpath = _path;
	old_withpath += old_sound_dir_name;
	
	if (Glib::file_test (old_withpath.c_str(), Glib::FILE_TEST_IS_DIR|Glib::FILE_TEST_EXISTS)) {
		if (with_path)
			return old_withpath;
		
		return old_nopath;
	}
	
	/* ok, old "sounds" directory isn't there, return the new path */

	return res;
}

string
Session::peak_dir () const
{
	string res = _path;
	res += peak_dir_name;
	res += '/';
	return res;
}
	
string
Session::automation_dir () const
{
	string res = _path;
	res += "automation/";
	return res;
}

string
Session::template_dir ()
{
	string path = get_user_ardour_path();
	path += "templates/";

	return path;
}

string
Session::export_dir () const
{
	string res = _path;
	res += export_dir_name;
	res += '/';
	return res;
}

string
Session::suffixed_search_path (string suffix, bool data)
{
	string path;

	path += get_user_ardour_path();
	if (path[path.length()-1] != ':') {
		path += ':';
	}

	if (data) {
		path += get_system_data_path();
	} else {
		path += get_system_module_path();
	}

	vector<string> split_path;
	
	split (path, split_path, ':');
	path = "";

	for (vector<string>::iterator i = split_path.begin(); i != split_path.end(); ++i) {
		path += *i;
		path += suffix;
		path += '/';
		
		if (distance (i, split_path.end()) != 1) {
			path += ':';
		}
	}
		
	return path;
}

string
Session::template_path ()
{
	return suffixed_search_path (X_("templates"), true);
}

string
Session::control_protocol_path ()
{
	return suffixed_search_path (X_("surfaces"), false);
}

int
Session::load_connections (const XMLNode& node)
{
	XMLNodeList nlist = node.children();
	XMLNodeConstIterator niter;

	set_dirty();

	for (niter = nlist.begin(); niter != nlist.end(); ++niter) {
		if ((*niter)->name() == "InputConnection") {
			add_connection (new ARDOUR::InputConnection (**niter));
		} else if ((*niter)->name() == "OutputConnection") {
			add_connection (new ARDOUR::OutputConnection (**niter));
		} else {
			error << string_compose(_("Unknown node \"%1\" found in Connections list from state file"), (*niter)->name()) << endmsg;
			return -1;
		}
	}

	return 0;
}				

int
Session::load_edit_groups (const XMLNode& node)
{
	return load_route_groups (node, true);
}

int
Session::load_mix_groups (const XMLNode& node)
{
	return load_route_groups (node, false);
}

int
Session::load_route_groups (const XMLNode& node, bool edit)
{
	XMLNodeList nlist = node.children();
	XMLNodeConstIterator niter;
	RouteGroup* rg;

	set_dirty();

	for (niter = nlist.begin(); niter != nlist.end(); ++niter) {
		if ((*niter)->name() == "RouteGroup") {
			if (edit) {
				rg = add_edit_group ("");
				rg->set_state (**niter);
			} else {
				rg = add_mix_group ("");
				rg->set_state (**niter);
			}
		}
	}
	
	return 0;
}				

static bool
state_file_filter (const string &str, void *arg)
{
	return (str.length() > strlen(Session::statefile_suffix()) &&
		str.find (Session::statefile_suffix()) == (str.length() - strlen (Session::statefile_suffix())));
}

struct string_cmp {
	bool operator()(const string* a, const string* b) {
		return *a < *b;
	}
};

static string*
remove_end(string* state)
{
	string statename(*state);
	
	string::size_type start,end;
	if ((start = statename.find_last_of ('/')) != string::npos) {
		statename = statename.substr (start+1);
	}
		
	if ((end = statename.rfind(".ardour")) == string::npos) {
		end = statename.length();
	}

	return new string(statename.substr (0, end));
}

vector<string *> *
Session::possible_states (string path) 
{
	PathScanner scanner;
	vector<string*>* states = scanner (path, state_file_filter, 0, false, false);
	
	transform(states->begin(), states->end(), states->begin(), remove_end);
	
	string_cmp cmp;
	sort (states->begin(), states->end(), cmp);
	
	return states;
}

vector<string *> *
Session::possible_states () const
{
	return possible_states(_path);
}

void
Session::auto_save()
{
	save_state (_current_snapshot_name);
}

RouteGroup *
Session::add_edit_group (string name)
{
	RouteGroup* rg = new RouteGroup (*this, name);
	edit_groups.push_back (rg);
	edit_group_added (rg); /* EMIT SIGNAL */
	set_dirty();
	return rg;
}

RouteGroup *
Session::add_mix_group (string name)
{
	RouteGroup* rg = new RouteGroup (*this, name, RouteGroup::Relative);
	mix_groups.push_back (rg);
	mix_group_added (rg); /* EMIT SIGNAL */
	set_dirty();
	return rg;
}

void
Session::remove_edit_group (RouteGroup& rg)
{
	list<RouteGroup*>::iterator i;

	if ((i = find (edit_groups.begin(), edit_groups.end(), &rg)) != edit_groups.end()) {
		(*i)->apply (&Route::drop_edit_group, this);
		edit_groups.erase (i);
		edit_group_removed (); /* EMIT SIGNAL */
	}

	delete &rg;
}

void
Session::remove_mix_group (RouteGroup& rg)
{
	list<RouteGroup*>::iterator i;

	if ((i = find (mix_groups.begin(), mix_groups.end(), &rg)) != mix_groups.end()) {
		(*i)->apply (&Route::drop_mix_group, this);
		mix_groups.erase (i);
		mix_group_removed (); /* EMIT SIGNAL */
	}

	delete &rg;
}

RouteGroup *
Session::mix_group_by_name (string name)
{
	list<RouteGroup *>::iterator i;

	for (i = mix_groups.begin(); i != mix_groups.end(); ++i) {
		if ((*i)->name() == name) {
			return* i;
		}
	}
	return 0;
}

RouteGroup *
Session::edit_group_by_name (string name)
{
	list<RouteGroup *>::iterator i;

	for (i = edit_groups.begin(); i != edit_groups.end(); ++i) {
		if ((*i)->name() == name) {
			return* i;
		}
	}
	return 0;
}

void
Session::begin_reversible_command (string name)
{
	current_trans = new UndoTransaction;
	current_trans->set_name (name);
}

void
Session::commit_reversible_command (Command *cmd)
{
	struct timeval now;

	if (cmd) {
		current_trans->add_command (cmd);
	}

	gettimeofday (&now, 0);
	current_trans->set_timestamp (now);

	_history.add (current_trans);
}

Session::GlobalRouteBooleanState 
Session::get_global_route_boolean (bool (Route::*method)(void) const)
{
	GlobalRouteBooleanState s;
	boost::shared_ptr<RouteList> r = routes.reader ();

	for (RouteList::iterator i = r->begin(); i != r->end(); ++i) {
		if (!(*i)->hidden()) {
			RouteBooleanState v;
			
			v.first =* i;
			Route* r = (*i).get();
			v.second = (r->*method)();
			
			s.push_back (v);
		}
	}

	return s;
}

Session::GlobalRouteMeterState
Session::get_global_route_metering ()
{
	GlobalRouteMeterState s;
	boost::shared_ptr<RouteList> r = routes.reader ();

	for (RouteList::iterator i = r->begin(); i != r->end(); ++i) {
		if (!(*i)->hidden()) {
			RouteMeterState v;
			
			v.first =* i;
			v.second = (*i)->meter_point();
			
			s.push_back (v);
		}
	}

	return s;
}

void
Session::set_global_route_metering (GlobalRouteMeterState s, void* arg) 
{
	for (GlobalRouteMeterState::iterator i = s.begin(); i != s.end(); ++i) {

		boost::shared_ptr<Route> r = (i->first.lock());

		if (r) {
			r->set_meter_point (i->second, arg);
		}
	}
}

void
Session::set_global_route_boolean (GlobalRouteBooleanState s, void (Route::*method)(bool, void*), void* arg)
{
	for (GlobalRouteBooleanState::iterator i = s.begin(); i != s.end(); ++i) {

		boost::shared_ptr<Route> r = (i->first.lock());

		if (r) {
			Route* rp = r.get();
			(rp->*method) (i->second, arg);
		}
	}
}

void
Session::set_global_mute (GlobalRouteBooleanState s, void* src)
{
	set_global_route_boolean (s, &Route::set_mute, src);
}

void
Session::set_global_solo (GlobalRouteBooleanState s, void* src)
{
	set_global_route_boolean (s, &Route::set_solo, src);
}

void
Session::set_global_record_enable (GlobalRouteBooleanState s, void* src)
{
	set_global_route_boolean (s, &Route::set_record_enable, src);
}

#if 0
UndoAction
Session::global_mute_memento (void* src)
{
	return sigc::bind (mem_fun (*this, &Session::set_global_mute), get_global_route_boolean (&Route::muted), src);
}

UndoAction
Session::global_metering_memento (void* src)
{
	return sigc::bind (mem_fun (*this, &Session::set_global_route_metering), get_global_route_metering (), src);
}

UndoAction
Session::global_solo_memento (void* src)
{
	return sigc::bind (mem_fun (*this, &Session::set_global_solo), get_global_route_boolean (&Route::soloed), src);
}

UndoAction
Session::global_record_enable_memento (void* src)
{
	return sigc::bind (mem_fun (*this, &Session::set_global_record_enable), get_global_route_boolean (&Route::record_enabled), src);
}
#endif

static bool
template_filter (const string &str, void *arg)
{
	return (str.length() > strlen(Session::template_suffix()) &&
		str.find (Session::template_suffix()) == (str.length() - strlen (Session::template_suffix())));
}

void
Session::get_template_list (list<string> &template_names)
{
	vector<string *> *templates;
	PathScanner scanner;
	string path;

	path = template_path ();

	templates = scanner (path, template_filter, 0, false, true);
	
	vector<string*>::iterator i;
	for (i = templates->begin(); i != templates->end(); ++i) {
		string fullpath = *(*i);
		int start, end;

		start = fullpath.find_last_of ('/') + 1;
		if ((end = fullpath.find_last_of ('.')) <0) {
			end = fullpath.length();
		}
		
		template_names.push_back(fullpath.substr(start, (end-start)));
	}
}

int
Session::read_favorite_dirs (FavoriteDirs & favs)
{
	string path = get_user_ardour_path();
	path += "/favorite_dirs";

	ifstream fav (path.c_str());

	favs.clear();
	
	if (!fav) {
		if (errno != ENOENT) {
			//error << string_compose (_("cannot open favorite file %1 (%2)"), path, strerror (errno)) << endmsg;
			return -1;
		} else {
			return 1;
		}
	}

	while (true) {

	        string newfav;

		getline(fav, newfav);

		if (!fav.good()) {
			break;
		}

		favs.push_back (newfav);
	}

	return 0;
}

int
Session::write_favorite_dirs (FavoriteDirs & favs)
{
	string path = get_user_ardour_path();
	path += "/favorite_dirs";

	ofstream fav (path.c_str());

	if (!fav) {
		return -1;
	}

	for (FavoriteDirs::iterator i = favs.begin(); i != favs.end(); ++i) {
		fav << (*i) << endl;
	}
	
	return 0;
}

static bool
accept_all_non_peak_files (const string& path, void *arg)
{
	return (path.length() > 5 && path.find (".peak") != (path.length() - 5));
}

static bool
accept_all_state_files (const string& path, void *arg)
{
	return (path.length() > 7 && path.find (".ardour") == (path.length() - 7));
}

int 
Session::find_all_sources (string path, set<string>& result)
{
	XMLTree tree;
	XMLNode* node;

	if (!tree.read (path)) {
		return -1;
	}

	if ((node = find_named_node (*tree.root(), "Sources")) == 0) {
		return -2;
	}

	XMLNodeList nlist;
	XMLNodeConstIterator niter;

	nlist = node->children();

	set_dirty();

	for (niter = nlist.begin(); niter != nlist.end(); ++niter) {
		
		XMLProperty* prop;

		if ((prop = (*niter)->property (X_("name"))) == 0) {
			continue;
		}

		if (prop->value()[0] == '/') {
			/* external file, ignore */
			continue;
		}

		string path = _path; /* /-terminated */
		path += sound_dir_name;
		path += '/';
		path += prop->value();

		result.insert (path);
	}

	return 0;
}

int
Session::find_all_sources_across_snapshots (set<string>& result, bool exclude_this_snapshot)
{
	PathScanner scanner;
	vector<string*>* state_files;
	string ripped;
	string this_snapshot_path;

	result.clear ();

	ripped = _path;

	if (ripped[ripped.length()-1] == '/') {
		ripped = ripped.substr (0, ripped.length() - 1);
	}

	state_files = scanner (ripped, accept_all_state_files, (void *) 0, false, true);
	
	if (state_files == 0) {
		/* impossible! */
		return 0;
	}

	this_snapshot_path = _path;
	this_snapshot_path += _current_snapshot_name;
	this_snapshot_path += _statefile_suffix;

	for (vector<string*>::iterator i = state_files->begin(); i != state_files->end(); ++i) {

		if (exclude_this_snapshot && **i == this_snapshot_path) {
			continue;
		}

		if (find_all_sources (**i, result) < 0) {
			return -1;
		}
	}

	return 0;
}

struct RegionCounter {
    typedef std::map<PBD::ID,boost::shared_ptr<AudioSource> > AudioSourceList;
    AudioSourceList::iterator iter;
    boost::shared_ptr<Region> region;
    uint32_t count;
    
    RegionCounter() : count (0) {}
};

int
Session::cleanup_sources (Session::cleanup_report& rep)
{
	vector<boost::shared_ptr<Source> > dead_sources;
	vector<boost::shared_ptr<Playlist> > playlists_tbd;
	PathScanner scanner;
	string sound_path;
	vector<space_and_path>::iterator i;
	vector<space_and_path>::iterator nexti;
	vector<string*>* soundfiles;
	vector<string> unused;
	set<string> all_sources;
	bool used;
	string spath;
	int ret = -1;
		
	_state_of_the_state = (StateOfTheState) (_state_of_the_state | InCleanup);
	
	/* step 1: consider deleting all unused playlists */

	for (PlaylistList::iterator x = unused_playlists.begin(); x != unused_playlists.end(); ++x) {
		int status;

		status = AskAboutPlaylistDeletion (*x);

		switch (status) {
		case -1:
			ret = 0;
			goto out;
			break;

		case 0:
			playlists_tbd.push_back (*x);
			break;

		default:
			/* leave it alone */
			break;
		}
	}

	/* now delete any that were marked for deletion */

	for (vector<boost::shared_ptr<Playlist> >::iterator x = playlists_tbd.begin(); x != playlists_tbd.end(); ++x) {
		(*x)->drop_references ();
	}

	playlists_tbd.clear ();

	/* step 2: find all un-used sources */

	rep.paths.clear ();
	rep.space = 0;

	for (AudioSourceList::iterator i = audio_sources.begin(); i != audio_sources.end(); ) {
		
		AudioSourceList::iterator tmp;

		tmp = i;
		++tmp;

		/* do not bother with files that are zero size, otherwise we remove the current "nascent"
		   capture files.
		*/

 		if (!i->second->used() && i->second->length() > 0) {
			dead_sources.push_back (i->second);
			i->second->GoingAway();
		} 

		i = tmp;
	}

	/* build a list of all the possible sound directories for the session */

	for (i = session_dirs.begin(); i != session_dirs.end(); ) {

		nexti = i;
		++nexti;

		sound_path += (*i).path;
		sound_path += sound_dir (false);

		if (nexti != session_dirs.end()) {
			sound_path += ':';
		}

		i = nexti;
	}

	/* now do the same thing for the files that ended up in the sounds dir(s) 
	   but are not referenced as sources in any snapshot.
	*/

	soundfiles = scanner (sound_path, accept_all_non_peak_files, (void *) 0, false, true);

	if (soundfiles == 0) {
		return 0;
	}

	/* find all sources, but don't use this snapshot because the
	   state file on disk still references sources we may have already
	   dropped.
	*/
	
	find_all_sources_across_snapshots (all_sources, true);

	/*  add our current source list
	 */
	
	for (AudioSourceList::iterator i = audio_sources.begin(); i != audio_sources.end(); ++i) {
		boost::shared_ptr<AudioFileSource> fs;
		
		if ((fs = boost::dynamic_pointer_cast<AudioFileSource> (i->second)) != 0) {
			all_sources.insert (fs->path());
		} 
	}

	char tmppath1[PATH_MAX+1];
	char tmppath2[PATH_MAX+1];
	
	for (vector<string*>::iterator x = soundfiles->begin(); x != soundfiles->end(); ++x) {

		used = false;
		spath = **x;

		for (set<string>::iterator i = all_sources.begin(); i != all_sources.end(); ++i) {

			realpath(spath.c_str(), tmppath1);
			realpath((*i).c_str(),  tmppath2);

			if (strcmp(tmppath1, tmppath2) == 0) {
				used = true;
				break;
			}
		}

		if (!used) {
			unused.push_back (spath);
		}
	}

	/* now try to move all unused files into the "dead_sounds" directory(ies) */

	for (vector<string>::iterator x = unused.begin(); x != unused.end(); ++x) {
		struct stat statbuf;

		rep.paths.push_back (*x);
		if (stat ((*x).c_str(), &statbuf) == 0) {
			rep.space += statbuf.st_size;
		}

		string newpath;
		
		/* don't move the file across filesystems, just
		   stick it in the `dead_sound_dir_name' directory
		   on whichever filesystem it was already on.
		*/

		if ((*x).find ("/sounds/") != string::npos) {

			/* old school, go up 1 level */

			newpath = Glib::path_get_dirname (*x);      // "sounds" 
			newpath = Glib::path_get_dirname (newpath); // "session-name"

		} else {

			/* new school, go up 4 levels */
			
			newpath = Glib::path_get_dirname (*x);      // "audiofiles" 
			newpath = Glib::path_get_dirname (newpath); // "session-name"
			newpath = Glib::path_get_dirname (newpath); // "interchange"
			newpath = Glib::path_get_dirname (newpath); // "session-dir"
		}

		newpath += '/';
		newpath += dead_sound_dir_name;

		if (g_mkdir_with_parents (newpath.c_str(), 0755) < 0) {
			error << string_compose(_("Session: cannot create session peakfile dir \"%1\" (%2)"), newpath, strerror (errno)) << endmsg;
			return -1;
		}

		newpath += '/';
		newpath += Glib::path_get_basename ((*x));
		
		if (access (newpath.c_str(), F_OK) == 0) {
			
			/* the new path already exists, try versioning */
			
			char buf[PATH_MAX+1];
			int version = 1;
			string newpath_v;
			
			snprintf (buf, sizeof (buf), "%s.%d", newpath.c_str(), version);
			newpath_v = buf;

			while (access (newpath_v.c_str(), F_OK) == 0 && version < 999) {
				snprintf (buf, sizeof (buf), "%s.%d", newpath.c_str(), ++version);
				newpath_v = buf;
			}
			
			if (version == 999) {
				error << string_compose (_("there are already 1000 files with names like %1; versioning discontinued"),
						  newpath)
				      << endmsg;
			} else {
				newpath = newpath_v;
			}
			
		} else {
			
			/* it doesn't exist, or we can't read it or something */
			
		}

		if (::rename ((*x).c_str(), newpath.c_str()) != 0) {
			error << string_compose (_("cannot rename audio file source from %1 to %2 (%3)"),
					  (*x), newpath, strerror (errno))
			      << endmsg;
			goto out;
		}

		/* see if there an easy to find peakfile for this file, and remove it.
		 */

		string peakpath = (*x).substr (0, (*x).find_last_of ('.'));
		peakpath += ".peak";

		if (access (peakpath.c_str(), W_OK) == 0) {
			if (::unlink (peakpath.c_str()) != 0) {
				error << string_compose (_("cannot remove peakfile %1 for %2 (%3)"),
						  peakpath, _path, strerror (errno))
				      << endmsg;
				/* try to back out */
				rename (newpath.c_str(), _path.c_str());
				goto out;
			}
		}
	}

	ret = 0;

	/* dump the history list */

	_history.clear ();

	/* save state so we don't end up a session file
	   referring to non-existent sources.
	*/
	
	save_state ("");

  out:
	_state_of_the_state = (StateOfTheState) (_state_of_the_state & ~InCleanup);
	return ret;
}

int
Session::cleanup_trash_sources (Session::cleanup_report& rep)
{
	vector<space_and_path>::iterator i;
	string dead_sound_dir;
	struct dirent* dentry;
	struct stat statbuf;
	DIR* dead;

	rep.paths.clear ();
	rep.space = 0;

	for (i = session_dirs.begin(); i != session_dirs.end(); ++i) {
		
		dead_sound_dir = (*i).path;
		dead_sound_dir += dead_sound_dir_name;

		if ((dead = opendir (dead_sound_dir.c_str())) == 0) {
			continue;
		}

		while ((dentry = readdir (dead)) != 0) {

			/* avoid '.' and '..' */
			
			if ((dentry->d_name[0] == '.' && dentry->d_name[1] == '\0') || 
			    (dentry->d_name[2] == '\0' && dentry->d_name[0] == '.' && dentry->d_name[1] == '.')) {
				continue;
			}

			string fullpath;

			fullpath = dead_sound_dir;
			fullpath += '/';
			fullpath += dentry->d_name;

			if (stat (fullpath.c_str(), &statbuf)) {
				continue;
			}

			if (!S_ISREG (statbuf.st_mode)) {
				continue;
			}

			if (unlink (fullpath.c_str())) {
				error << string_compose (_("cannot remove dead sound file %1 (%2)"),
						  fullpath, strerror (errno))
				      << endmsg;
			}

			rep.paths.push_back (dentry->d_name);
			rep.space += statbuf.st_size;
		}

		closedir (dead);
		
	}

	return 0;
}

void
Session::set_dirty ()
{
	bool was_dirty = dirty();

	_state_of_the_state = StateOfTheState (_state_of_the_state | Dirty);

	if (!was_dirty) {
		DirtyChanged(); /* EMIT SIGNAL */
	}
}


void
Session::set_clean ()
{
	bool was_dirty = dirty();
	
	_state_of_the_state = Clean;

	if (was_dirty) {
		DirtyChanged(); /* EMIT SIGNAL */
	}
}

void
Session::set_deletion_in_progress ()
{
	_state_of_the_state = StateOfTheState (_state_of_the_state | Deletion);
}

void
Session::add_controllable (Controllable* c)
{
	/* this adds a controllable to the list managed by the Session.
	   this is a subset of those managed by the Controllable class
	   itself, and represents the only ones whose state will be saved
	   as part of the session.
	*/

	Glib::Mutex::Lock lm (controllables_lock);
	controllables.insert (c);
}

void
Session::remove_controllable (Controllable* c)
{
	if (_state_of_the_state | Deletion) {
		return;
	}

	Glib::Mutex::Lock lm (controllables_lock);

	Controllables::iterator x = controllables.find (c);

	if (x != controllables.end()) {
		controllables.erase (x);
	}
}	

Controllable*
Session::controllable_by_id (const PBD::ID& id)
{
	Glib::Mutex::Lock lm (controllables_lock);
	
	for (Controllables::iterator i = controllables.begin(); i != controllables.end(); ++i) {
		if ((*i)->id() == id) {
			return *i;
		}
	}

	return 0;
}

void 
Session::add_instant_xml (XMLNode& node, const std::string& dir)
{
	Stateful::add_instant_xml (node, dir);
	Config->add_instant_xml (node, get_user_ardour_path());
}


int 
Session::save_history (string snapshot_name)
{
    XMLTree tree;
    string xml_path;
    string bak_path;

    tree.set_root (&_history.get_state (Config->get_saved_history_depth()));

    if (snapshot_name.empty()) {
	snapshot_name = _current_snapshot_name;
    }

    xml_path = _path + snapshot_name + ".history"; 

    bak_path = xml_path + ".bak";

    if ((access (xml_path.c_str(), F_OK) == 0) &&
        (rename (xml_path.c_str(), bak_path.c_str())))
    {
        error << _("could not backup old history file, current history not saved.") << endmsg;
        return -1;
    }

    if (!tree.write (xml_path))
    {
        error << string_compose (_("history could not be saved to %1"), xml_path) << endmsg;

        /* don't leave a corrupt file lying around if it is
         * possible to fix.
         */

        if (unlink (xml_path.c_str())) {
		error << string_compose (_("could not remove corrupt history file %1"), xml_path) << endmsg;
        } else {
		if (rename (bak_path.c_str(), xml_path.c_str())) 
		{
			error << string_compose (_("could not restore history file from backup %1"), bak_path) << endmsg;
		}
        }

        return -1;
    }

    return 0;
}

int
Session::restore_history (string snapshot_name)
{
    XMLTree tree;
    string xmlpath;

    if (snapshot_name.empty()) {
	    snapshot_name = _current_snapshot_name;
    }

    /* read xml */
    xmlpath = _path + snapshot_name + ".history";
    cerr << string_compose(_("Loading history from '%1'."), xmlpath) << endmsg;

    if (access (xmlpath.c_str(), F_OK)) {
	    info << string_compose (_("%1: no history file \"%2\" for this session."), _name, xmlpath) << endmsg;
	    return 1;
    }

    if (!tree.read (xmlpath)) {
	    error << string_compose (_("Could not understand session history file \"%1\""), xmlpath) << endmsg;
	    return -1;
    }

    /* replace history */
    _history.clear();

    for (XMLNodeConstIterator it  = tree.root()->children().begin(); it != tree.root()->children().end(); it++) {
	    
	    XMLNode *t = *it;
	    UndoTransaction* ut = new UndoTransaction ();
	    struct timeval tv;
	    
	    ut->set_name(t->property("name")->value());
	    stringstream ss(t->property("tv_sec")->value());
	    ss >> tv.tv_sec;
	    ss.str(t->property("tv_usec")->value());
	    ss >> tv.tv_usec;
	    ut->set_timestamp(tv);
	    
	    for (XMLNodeConstIterator child_it  = t->children().begin();
		 child_it != t->children().end();
		 child_it++)
	    {
		    XMLNode *n = *child_it;
		    Command *c;
	
		    if (n->name() == "MementoCommand" ||
			n->name() == "MementoUndoCommand" ||
			n->name() == "MementoRedoCommand") {

			    if ((c = memento_command_factory(n))) {
				    ut->add_command(c);
			    }
			    
		    } else if (n->name() == X_("GlobalRouteStateCommand")) {

			    if ((c = global_state_command_factory (*n))) {
				    ut->add_command (c);
			    }
			    
		    } else {

			    error << string_compose(_("Couldn't figure out how to make a Command out of a %1 XMLNode."), n->name()) << endmsg;
		    }
	    }

	    _history.add (ut);
    }

    return 0;
}

void
Session::config_changed (const char* parameter_name)
{
#define PARAM_IS(x) (!strcmp (parameter_name, (x)))

	if (PARAM_IS ("seamless-loop")) {
		
	} else if (PARAM_IS ("rf-speed")) {
		
	} else if (PARAM_IS ("auto-loop")) {
		
	} else if (PARAM_IS ("auto-input")) {

		if (Config->get_monitoring_model() == HardwareMonitoring && transport_rolling()) {
			/* auto-input only makes a difference if we're rolling */
			
			boost::shared_ptr<DiskstreamList> dsl = diskstreams.reader();
			
			for (DiskstreamList::iterator i = dsl->begin(); i != dsl->end(); ++i) {
				if ((*i)->record_enabled ()) {
					(*i)->monitor_input (!Config->get_auto_input());
				}
			}
		}

	} else if (PARAM_IS ("punch-in")) {

		Location* location;
		
		if ((location = _locations.auto_punch_location()) != 0) {
			
			if (Config->get_punch_in ()) {
				replace_event (Event::PunchIn, location->start());
			} else {
				remove_event (location->start(), Event::PunchIn);
			}
		}
		
	} else if (PARAM_IS ("punch-out")) {

		Location* location;
		
		if ((location = _locations.auto_punch_location()) != 0) {
			
			if (Config->get_punch_out()) {
				replace_event (Event::PunchOut, location->end());
			} else {
				clear_events (Event::PunchOut);
			}
		}

	} else if (PARAM_IS ("edit-mode")) {

		Glib::Mutex::Lock lm (playlist_lock);
		
		for (PlaylistList::iterator i = playlists.begin(); i != playlists.end(); ++i) {
			(*i)->set_edit_mode (Config->get_edit_mode ());
		}

	} else if (PARAM_IS ("use-video-sync")) {

		if (transport_stopped()) {
			if (Config->get_use_video_sync()) {
				waiting_for_sync_offset = true;
			}
		}

	} else if (PARAM_IS ("mmc-control")) {

		poke_midi_thread ();

	} else if (PARAM_IS ("mmc-device-id")) {

		if (mmc) {
			mmc->set_device_id (Config->get_mmc_device_id());
		}

	} else if (PARAM_IS ("midi-control")) {
		
		poke_midi_thread ();

	} else if (PARAM_IS ("raid-path")) {

		setup_raid_path (Config->get_raid_path());

	} else if (PARAM_IS ("smpte-format")) {

		sync_time_vars ();

	} else if (PARAM_IS ("video-pullup")) {

		sync_time_vars ();

	} else if (PARAM_IS ("seamless-loop")) {

		if (play_loop && transport_rolling()) {
			// to reset diskstreams etc
			request_play_loop (true);
		}

	} else if (PARAM_IS ("rf-speed")) {

		cumulative_rf_motion = 0;
		reset_rf_scale (0);

	} else if (PARAM_IS ("click-sound")) {

		setup_click_sounds (1);

	} else if (PARAM_IS ("click-emphasis-sound")) {

		setup_click_sounds (-1);

	} else if (PARAM_IS ("clicking")) {

		if (Config->get_clicking()) {
			if (_click_io && click_data) { // don't require emphasis data
				_clicking = true;
			}
		} else {
			_clicking = false;
		}

	} else if (PARAM_IS ("send-mtc")) {
		
		/* only set the internal flag if we have
		   a port.
		*/
		
		if (_mtc_port != 0) {
			session_send_mtc = Config->get_send_mtc();
			if (session_send_mtc) {
				/* mark us ready to send */
				next_quarter_frame_to_send = 0;
			}
		} else {
			session_send_mtc = false;
		}

	} else if (PARAM_IS ("send-mmc")) {
		
		/* only set the internal flag if we have
		   a port.
		*/
		
		if (_mmc_port != 0) {
			session_send_mmc = Config->get_send_mmc();
		} else {
			mmc = 0;
			session_send_mmc = false; 
		}

	} else if (PARAM_IS ("midi-feedback")) {
		
		/* only set the internal flag if we have
		   a port.
		*/
		
		if (_mtc_port != 0) {
			session_midi_feedback = Config->get_midi_feedback();
		}

	} else if (PARAM_IS ("jack-time-master")) {

		engine().reset_timebase ();

	} else if (PARAM_IS ("native-file-header-format")) {

		if (!first_file_header_format_reset) {
			reset_native_file_format ();
		}

		first_file_header_format_reset = false;

	} else if (PARAM_IS ("native-file-data-format")) {

		if (!first_file_data_format_reset) {
			reset_native_file_format ();
		}

		first_file_data_format_reset = false;

	} else if (PARAM_IS ("slave-source")) {
		set_slave_source (Config->get_slave_source());
	} else if (PARAM_IS ("remote-model")) {
		set_remote_control_ids ();
	}

	set_dirty ();
		   
#undef PARAM_IS

}<|MERGE_RESOLUTION|>--- conflicted
+++ resolved
@@ -494,13 +494,6 @@
 		return -1;
 	}
 
-	dir = export_dir ();
-
-	if (g_mkdir_with_parents (dir.c_str(), 0755) < 0) {
-		error << string_compose(_("Session: cannot create session export dir \"%1\" (%2)"), dir, strerror (errno)) << endmsg;
-		return -1;
-	}
-
 
 	/* check new_session so we don't overwrite an existing one */
 
@@ -1514,11 +1507,7 @@
 			snprintf (buf, sizeof(buf), "%s/%s-%" PRIu32 ".wav", dir.c_str(), name.c_str(), n);
 		}
 
-<<<<<<< HEAD
-		if (!g_file_test (buf, G_FILE_TEST_EXISTS)) {
-=======
 		if (!Glib::file_test (buf, Glib::FILE_TEST_EXISTS)) {
->>>>>>> a22f2555
 			return buf;
 		}
 	}
